language: python
python:
  - 3.7
  - 3.6
sudo: required
dist: bionic 
addons:
  apt:
    update: true
    sources:
      - ubuntu-toolchain-r-test
    packages:
      - g++-6
install:
    - wget https://repo.continuum.io/miniconda/Miniconda3-latest-Linux-x86_64.sh -O miniconda.sh
    - bash miniconda.sh -b -p $HOME/miniconda
    - export PATH="$HOME/miniconda/bin:$PATH"
    - conda config --set always_yes yes --set changeps1 no
    - conda info -a
<<<<<<< HEAD
    - conda create -n libboink python=$PYVERSION cppyy cmake cxx-compiler c-compiler clangdev=8 libcxx libstdcxx-ng libgcc-ng pytest numpy scipy openmp python-clang screed blessings pytest-benchmark pyfiglet py-cpuinfo sourmash
    - source activate libboink
    - pip install -r requirements.txt
    - pip install git+https://github.com/camillescott/debruijnal-enhance-o-tron#egg=debruijnal_enhance_o_tron
    - conda list
    - python -c "from clang.cindex import Config; Config.set_library_file('/home/travis/miniconda/envs/libboink/lib/libclang.so'); Config().lib"
    - mkdir -p build
    - cd build
    - python -c "from clang.cindex import Config"
    - cmake ..
    - make install VERBOSE=1
script: py.test -v --benchmark-disable tests/test_dbg.py tests/test_cdbg.py tests/test_traversal.py tests/test_hashing.py tests/test_metrics.py tests/test_minimizers.py tests/test_processors.py 
=======
    - pip install -U tox-travis tox-conda
script: tox
>>>>>>> cf772579
<|MERGE_RESOLUTION|>--- conflicted
+++ resolved
@@ -17,20 +17,5 @@
     - export PATH="$HOME/miniconda/bin:$PATH"
     - conda config --set always_yes yes --set changeps1 no
     - conda info -a
-<<<<<<< HEAD
-    - conda create -n libboink python=$PYVERSION cppyy cmake cxx-compiler c-compiler clangdev=8 libcxx libstdcxx-ng libgcc-ng pytest numpy scipy openmp python-clang screed blessings pytest-benchmark pyfiglet py-cpuinfo sourmash
-    - source activate libboink
-    - pip install -r requirements.txt
-    - pip install git+https://github.com/camillescott/debruijnal-enhance-o-tron#egg=debruijnal_enhance_o_tron
-    - conda list
-    - python -c "from clang.cindex import Config; Config.set_library_file('/home/travis/miniconda/envs/libboink/lib/libclang.so'); Config().lib"
-    - mkdir -p build
-    - cd build
-    - python -c "from clang.cindex import Config"
-    - cmake ..
-    - make install VERBOSE=1
-script: py.test -v --benchmark-disable tests/test_dbg.py tests/test_cdbg.py tests/test_traversal.py tests/test_hashing.py tests/test_metrics.py tests/test_minimizers.py tests/test_processors.py 
-=======
     - pip install -U tox-travis tox-conda
-script: tox
->>>>>>> cf772579
+script: tox