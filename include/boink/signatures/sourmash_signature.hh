/**
 * (c) Camille Scott, 2019
 * File   : sourmash_signature.hh
 * License: MIT
 * Author : Camille Scott <camille.scott.w@gmail.com>
 * Date   : 14.10.2019
 */

#ifndef BOINK_SOURMASH_SIG_HH
#define BOINK_SOURMASH_SIG_HH

#include <memory>

#include "boink/parsing/readers.hh"
#include "boink/processors.hh"
#include "boink/sequences/alphabets.hh"
<<<<<<< HEAD
#include "boink/signatures/sourmash/kmer_min_hash.hh"
=======
#include "boink/signatures/sourmash/sourmash.hpp"

>>>>>>> 8f8e0d9b

namespace boink::signatures {

    struct SourmashSignature {
<<<<<<< HEAD
        class Signature : public KmerMinHash {
=======

        class Signature : public sourmash::MinHash {

>>>>>>> 8f8e0d9b
          public:
            const uint16_t K;

            Signature(unsigned int n,  // n hashes
                      unsigned int K,  // k-mer size
                      bool         is_protein,
<<<<<<< HEAD
                      uint32_t     seed,
                      uint64_t     max_hash)
                : KmerMinHash(n, K, is_protein, seed, max_hash), K(K) {
=======
                      bool         dayhoff,
                      bool         hp,
                      uint32_t     seed,
                      uint64_t     scaled)
                : sourmash::MinHash(n, K, is_protein, dayhoff, hp, seed, Signature::max_hash_from_scaled(scaled)), K(K) {
            }

            Signature(MinHash* minhash) : sourmash::MinHash(minhash->_get_ptr()), K(minhash->ksize()) {
>>>>>>> 8f8e0d9b
            }

            static std::shared_ptr<Signature> build(unsigned int n,  // n hashes
                                                    unsigned int K,  // k-mer size
                                                    bool         is_protein,
<<<<<<< HEAD
                                                    uint32_t     seed,
                                                    uint64_t     max_hash) {
                return std::make_shared<Signature>(n, K, is_protein, seed, max_hash);
=======
                                                    bool         dayhoff,
                                                    bool         hp,
                                                    uint32_t     seed,
                                                    uint64_t     max_hash) {
                return std::make_shared<Signature>(n, K, is_protein, dayhoff, hp, seed, max_hash);
            }

            static uint64_t max_hash_from_scaled(uint64_t scaled) {
                if (scaled == 0) {
                    return 0;
                } else if (scaled == 1) {
                    return std::numeric_limits<uint64_t>::max();
                } else {
                    return static_cast<uint64_t>(static_cast<double>(std::numeric_limits<uint64_t>::max()) /
                                                 static_cast<double>(scaled));
                }
            }

            static uint64_t scaled_from_max_hash(uint64_t max_hash) {
                if (max_hash == 0) {
                    return 0;
                } else {
                    return std::numeric_limits<uint64_t>::max() / max_hash;
                }
>>>>>>> 8f8e0d9b
            }

            size_t insert_sequence(const std::string& sequence) {
                this->add_sequence(sequence.c_str());
                return 1;
            }
        };

<<<<<<< HEAD
        using Processor = InserterProcessor<Signature, parsing::FastxParser<DNA_SIMPLE>>;
    };

=======
        using Processor = InserterProcessor<Signature, parsing::FastxParser<DNAN_SIMPLE>>;
    };
>>>>>>> 8f8e0d9b
}  // namespace boink::signatures

#endif<|MERGE_RESOLUTION|>--- conflicted
+++ resolved
@@ -14,34 +14,21 @@
 #include "boink/parsing/readers.hh"
 #include "boink/processors.hh"
 #include "boink/sequences/alphabets.hh"
-<<<<<<< HEAD
-#include "boink/signatures/sourmash/kmer_min_hash.hh"
-=======
 #include "boink/signatures/sourmash/sourmash.hpp"
 
->>>>>>> 8f8e0d9b
 
 namespace boink::signatures {
 
     struct SourmashSignature {
-<<<<<<< HEAD
-        class Signature : public KmerMinHash {
-=======
 
         class Signature : public sourmash::MinHash {
 
->>>>>>> 8f8e0d9b
           public:
             const uint16_t K;
 
             Signature(unsigned int n,  // n hashes
                       unsigned int K,  // k-mer size
                       bool         is_protein,
-<<<<<<< HEAD
-                      uint32_t     seed,
-                      uint64_t     max_hash)
-                : KmerMinHash(n, K, is_protein, seed, max_hash), K(K) {
-=======
                       bool         dayhoff,
                       bool         hp,
                       uint32_t     seed,
@@ -50,17 +37,11 @@
             }
 
             Signature(MinHash* minhash) : sourmash::MinHash(minhash->_get_ptr()), K(minhash->ksize()) {
->>>>>>> 8f8e0d9b
             }
 
             static std::shared_ptr<Signature> build(unsigned int n,  // n hashes
                                                     unsigned int K,  // k-mer size
                                                     bool         is_protein,
-<<<<<<< HEAD
-                                                    uint32_t     seed,
-                                                    uint64_t     max_hash) {
-                return std::make_shared<Signature>(n, K, is_protein, seed, max_hash);
-=======
                                                     bool         dayhoff,
                                                     bool         hp,
                                                     uint32_t     seed,
@@ -85,7 +66,6 @@
                 } else {
                     return std::numeric_limits<uint64_t>::max() / max_hash;
                 }
->>>>>>> 8f8e0d9b
             }
 
             size_t insert_sequence(const std::string& sequence) {
@@ -94,14 +74,8 @@
             }
         };
 
-<<<<<<< HEAD
-        using Processor = InserterProcessor<Signature, parsing::FastxParser<DNA_SIMPLE>>;
-    };
-
-=======
         using Processor = InserterProcessor<Signature, parsing::FastxParser<DNAN_SIMPLE>>;
     };
->>>>>>> 8f8e0d9b
 }  // namespace boink::signatures
 
 #endif