/**
 * (c) Camille Scott, 2019
 * File   : sourmash_signature.hh
 * License: MIT
 * Author : Camille Scott <camille.scott.w@gmail.com>
 * Date   : 14.10.2019
 */

#ifndef BOINK_SOURMASH_SIG_HH
#define BOINK_SOURMASH_SIG_HH

#include <memory>

#include "boink/processors.hh"
<<<<<<< HEAD
=======
#include "boink/sequences/alphabets.hh"
>>>>>>> cf772579
#include "boink/parsing/readers.hh"
#include "boink/signatures/sourmash/kmer_min_hash.hh"


namespace boink {
namespace signatures {

struct SourmashSignature {

   class Signature: public sourmash::CKmerMinHash {
    
    public:

        const uint16_t K;

        Signature(unsigned int n, // n hashes
                  unsigned int K, // k-mer size
                  bool is_protein,
                  bool dayhoff,
                  bool hp,
                  uint32_t seed,
                  uint64_t max_hash)
            : sourmash::CKmerMinHash(n, K, is_protein, dayhoff, hp, seed, max_hash),
              K(K) 
        {
        }

        Signature(CKmerMinHash* minhash)
            : sourmash::CKmerMinHash(minhash->_get_ptr()),
              K(K)
        {
        }

        static std::shared_ptr<Signature> build(unsigned int n, // n hashes
                                                unsigned int K, // k-mer size
                                                bool is_protein,
                                                bool dayhoff,
                                                bool hp,
                                                uint32_t seed,
                                                uint64_t max_hash) {
            return std::make_shared<Signature>(n, K, is_protein,
                                               dayhoff, hp,
                                               seed, max_hash);
        }

        size_t insert_sequence(const std::string& sequence) {
            this->add_sequence(sequence.c_str());
            return 1;
        }
    };

<<<<<<< HEAD

    using Processor = InserterProcessor<Signature, parsing::FastxParser<DNAN_SIMPLE>>;

=======
    using Processor = InserterProcessor<Signature, parsing::FastxParser<DNA_SIMPLE>>;
>>>>>>> cf772579

};


}
}

#endif<|MERGE_RESOLUTION|>--- conflicted
+++ resolved
@@ -12,12 +12,9 @@
 #include <memory>
 
 #include "boink/processors.hh"
-<<<<<<< HEAD
-=======
 #include "boink/sequences/alphabets.hh"
->>>>>>> cf772579
 #include "boink/parsing/readers.hh"
-#include "boink/signatures/sourmash/kmer_min_hash.hh"
+#include "boink/signatures/sourmash/sourmash.hpp"
 
 
 namespace boink {
@@ -25,7 +22,7 @@
 
 struct SourmashSignature {
 
-   class Signature: public sourmash::CKmerMinHash {
+   class Signature: public sourmash::MinHash {
     
     public:
 
@@ -38,13 +35,13 @@
                   bool hp,
                   uint32_t seed,
                   uint64_t max_hash)
-            : sourmash::CKmerMinHash(n, K, is_protein, dayhoff, hp, seed, max_hash),
+            : sourmash::MinHash(n, K, is_protein, dayhoff, hp, seed, max_hash),
               K(K) 
         {
         }
 
-        Signature(CKmerMinHash* minhash)
-            : sourmash::CKmerMinHash(minhash->_get_ptr()),
+        Signature(MinHash* minhash)
+            : sourmash::MinHash(minhash->_get_ptr()),
               K(K)
         {
         }
@@ -67,14 +64,8 @@
         }
     };
 
-<<<<<<< HEAD
 
     using Processor = InserterProcessor<Signature, parsing::FastxParser<DNAN_SIMPLE>>;
-
-=======
-    using Processor = InserterProcessor<Signature, parsing::FastxParser<DNA_SIMPLE>>;
->>>>>>> cf772579
-
 };
 
 
