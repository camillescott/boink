#!/usr/bin/env python3
# -*- coding: utf-8 -*-
# (c) Camille Scott, 2019
# File   : dbg.py
# License: MIT
# Author : Camille Scott <camille.scott.w@gmail.com>
# Date   : 14.10.2019

from boink import libboink
from boink.hashing import typenames as hasher_types
from boink.storage import get_storage_args, process_storage_args


dBG = libboink.dBG
STATES = libboink.TraversalState

def Graph(storage_type, shifter_type):

    def build(K, storage_args, shifter_args):
        storage = storage_type.build(*storage_args)
        shifter = shifter_type.build(K, *shifter_args)
        graph_type = dBG[storage_type, shifter_type]

        return graph_type.build(storage, hasher)

    return build


def get_graph_args(parser):
    group = parser.add_argument_group('dBG')
    group.add_argument('-K', '--ksize', type=int, default=31)
<<<<<<< HEAD
    group.add_argument('--hasher', choices=list(hasher_types.keys()),
                       default='LemireShifterPolicy')
=======
    group.add_argument('--hasher', choices=[name for t, name in hasher_types],
                       default='FwdLemireShifter')

>>>>>>> 22f581fc
    get_storage_args(parser)

    return group


def process_graph_args(args):
    process_storage_args(args)

    args.hasher_t = getattr(libboink.hashing, args.hasher)
    args.graph_t = libboink.dBG[args.storage, args.hasher_t]


def print_dBG_args(args):
    print('* dBG will be order', args.ksize, file=sys.stderr)
    print('* dBG will have underlying storage of', args.storage, file=sys.stderr)
    print('*','*' * 10, '*', sep='\n', file=sys.stderr)<|MERGE_RESOLUTION|>--- conflicted
+++ resolved
@@ -29,14 +29,9 @@
 def get_graph_args(parser):
     group = parser.add_argument_group('dBG')
     group.add_argument('-K', '--ksize', type=int, default=31)
-<<<<<<< HEAD
-    group.add_argument('--hasher', choices=list(hasher_types.keys()),
-                       default='LemireShifterPolicy')
-=======
     group.add_argument('--hasher', choices=[name for t, name in hasher_types],
                        default='FwdLemireShifter')
 
->>>>>>> 22f581fc
     get_storage_args(parser)
 
     return group
