--- conflicted
+++ resolved
@@ -6,16 +6,8 @@
 
 PAIRING_MODES     = ('split', 'interleaved', 'single')
 
-<<<<<<< HEAD
-SequenceReader    = libboink.parsing.SequenceReader
-FastxParser       = libboink.parsing.FastxParser[libboink.DNA_SIMPLE]
-
-FastxReader       = libboink.parsing.SequenceReader[FastxParser]
-SplitPairedReader = libboink.parsing.SplitPairedReader[FastxParser]
-=======
 FastxParser       = libboink.parsing.FastxParser
 SplitPairedReader = libboink.parsing.SplitPairedReader
->>>>>>> 4c442295
 
 
 def get_pairing_args(parser):
