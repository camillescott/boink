--- conflicted
+++ resolved
@@ -9,12 +9,6 @@
         klass.advance.__release_gil__ = True
         klass.process.__release_gil__ = True
 
-<<<<<<< HEAD
-        def chunked_process(self, filename, right_filename=None):
-            from boink.parsing import FastxReader, SplitPairedReader
-            if right_filename is None:
-                parser = FastxReader.build(filename)
-=======
         def chunked_process(self, file, right_file=None, alphabet=None):
             if type(file) in (str, bytes):
                 from boink.parsing import FastxParser, SplitPairedReader
@@ -29,7 +23,6 @@
                 else:
                     parser = SplitPairedReader[parser_type].build(file,
                                                                   right_file)
->>>>>>> 22f581fc
             else:
                 parser = file
             
